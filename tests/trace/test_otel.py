import json
from dataclasses import replace
from datetime import datetime, timezone
from random import random

import numpy as np
import opentelemetry.proto.trace.v1.trace_pb2 as otlp
import pytest
from google.protobuf.json_format import MessageToJson
from openinference.semconv.trace import (
    SpanAttributes,
)
from opentelemetry.proto.common.v1.common_pb2 import AnyValue, ArrayValue, KeyValue
<<<<<<< HEAD
from phoenix.trace.otel import _decode_identifier, _encode_identifier, decode, encode
=======
from phoenix.trace.otel import (
    _decode_identifier,
    _encode_identifier,
    _unflatten,
    decode_otlp_span,
    encode_span_to_otlp,
)
>>>>>>> aaf3a4dc
from phoenix.trace.schemas import (
    EXCEPTION_ESCAPED,
    EXCEPTION_MESSAGE,
    EXCEPTION_STACKTRACE,
    EXCEPTION_TYPE,
    Span,
    SpanContext,
    SpanEvent,
    SpanException,
    SpanKind,
    SpanStatusCode,
)
from pytest import approx

OPENINFERENCE_SPAN_KIND = SpanAttributes.OPENINFERENCE_SPAN_KIND


def test_decode_encode(span):
    otlp_span = encode_span_to_otlp(span)
    assert otlp_span.name == "test_span"
    assert otlp_span.trace_id == _encode_identifier(span.context.trace_id)
    assert otlp_span.span_id == _encode_identifier(span.context.span_id)
    assert otlp_span.parent_span_id == _encode_identifier(span.parent_id)
    assert approx(otlp_span.start_time_unix_nano / 1e9) == span.start_time.timestamp()
    assert approx(otlp_span.end_time_unix_nano / 1e9) == span.end_time.timestamp()
    assert set(map(MessageToJson, otlp_span.attributes)) == {
        MessageToJson(
            KeyValue(
                key=OPENINFERENCE_SPAN_KIND,
                value=AnyValue(string_value="LLM"),
            )
        )
    }
    assert otlp_span.status.code == otlp.Status.StatusCode.STATUS_CODE_ERROR
    assert otlp_span.status.message == "xyz"

    decoded_span = decode_otlp_span(otlp_span)
    assert decoded_span.context.trace_id == _decode_identifier(
        _encode_identifier(span.context.trace_id)
    )
    assert decoded_span.context.span_id == _decode_identifier(
        _encode_identifier(span.context.span_id)
    )
    assert decoded_span.parent_id == _decode_identifier(_encode_identifier(span.parent_id))
    assert decoded_span.attributes == span.attributes
    assert decoded_span.events == span.events
    assert decoded_span.status_code == span.status_code
    assert decoded_span.status_message == span.status_message
    assert decoded_span.start_time == span.start_time
    assert decoded_span.end_time == span.end_time


@pytest.mark.parametrize(
    "span_status_code,otlp_status_code",
    [
        (SpanStatusCode.OK, otlp.Status.StatusCode.STATUS_CODE_OK),
        (SpanStatusCode.ERROR, otlp.Status.StatusCode.STATUS_CODE_ERROR),
        (SpanStatusCode.UNSET, otlp.Status.StatusCode.STATUS_CODE_UNSET),
    ],
)
def test_decode_encode_status_code(span, span_status_code, otlp_status_code):
    span = replace(span, status_code=span_status_code)
    otlp_span = encode_span_to_otlp(span)
    assert otlp_span.status.code == otlp_status_code
    decoded_span = decode_otlp_span(otlp_span)
    assert decoded_span.status_code == span.status_code


@pytest.mark.parametrize("span_kind", list(SpanKind))
def test_decode_encode_span_kind(span, span_kind):
<<<<<<< HEAD
    span = replace(
        span,
        span_kind=span_kind,
        attributes={"openinference": {"span": {"kind": span_kind.value}}},
    )
    otlp_span = encode(span)
=======
    span = replace(span, span_kind=span_kind)
    otlp_span = encode_span_to_otlp(span)
>>>>>>> aaf3a4dc
    assert MessageToJson(
        KeyValue(
            key=OPENINFERENCE_SPAN_KIND,
            value=AnyValue(string_value=span_kind.value),
        )
    ) in set(map(MessageToJson, otlp_span.attributes))
    decoded_span = decode_otlp_span(otlp_span)
    assert decoded_span.span_kind == span.span_kind


@pytest.mark.parametrize(
    "attributes,otlp_key_value",
    [
        ({"k0": "1"}, KeyValue(key="k0", value=AnyValue(string_value="1"))),
        ({"k1": True}, KeyValue(key="k1", value=AnyValue(bool_value=True))),
        ({"k2": 3}, KeyValue(key="k2", value=AnyValue(int_value=3))),
        ({"k3": 4.0}, KeyValue(key="k3", value=AnyValue(double_value=4.0))),
        (
            {"k4": ["11"]},
            KeyValue(
                key="k4",
                value=AnyValue(array_value=ArrayValue(values=[AnyValue(string_value="11")])),
            ),
        ),
        (
            {"k5": [True]},
            KeyValue(
                key="k5",
                value=AnyValue(array_value=ArrayValue(values=[AnyValue(bool_value=True)])),
            ),
        ),
        (
            {"k6": [33]},
            KeyValue(
                key="k6",
                value=AnyValue(array_value=ArrayValue(values=[AnyValue(int_value=33)])),
            ),
        ),
        (
            {"k7": [44.0]},
            KeyValue(
                key="k7",
                value=AnyValue(array_value=ArrayValue(values=[AnyValue(double_value=44.0)])),
            ),
        ),
    ],
)
def test_decode_encode_attributes(span, attributes, otlp_key_value):
<<<<<<< HEAD
    span = replace(span, attributes={**span.attributes, **attributes})
    otlp_span = encode(span)
=======
    span = replace(span, attributes=attributes)
    otlp_span = encode_span_to_otlp(span)
>>>>>>> aaf3a4dc
    assert MessageToJson(otlp_key_value) in set(map(MessageToJson, otlp_span.attributes))
    decoded_span = decode_otlp_span(otlp_span)
    assert decoded_span.attributes == span.attributes


def test_decode_encode_events(span):
    event_name = str(random())
    exception_message = str(random())
    exception_type = str(random())
    exception_stacktrace = str(random())
    event_timestamp = datetime(2001, 2, 3, tzinfo=timezone.utc)
    exception_timestamp = datetime(2002, 3, 4, tzinfo=timezone.utc)
    events = [
        SpanEvent(
            name=event_name,
            timestamp=event_timestamp,
            attributes={
                "e0": "11111",
                "e1": True,
                "e2": 33333,
                "e3": 44444.0,
                "e4": ["111111"],
                "e5": [True],
                "e6": [333333],
                "e7": [444444.0],
            },
        ),
        SpanException(
            timestamp=exception_timestamp,
            message=exception_message,
            exception_type=exception_type,
            exception_escaped=True,
            exception_stacktrace=exception_stacktrace,
        ),
    ]
    span = replace(span, events=events)
    otlp_span = encode_span_to_otlp(span)
    event_otlp_attributes = [
        KeyValue(key="e0", value=AnyValue(string_value="11111")),
        KeyValue(key="e1", value=AnyValue(bool_value=True)),
        KeyValue(key="e2", value=AnyValue(int_value=33333)),
        KeyValue(key="e3", value=AnyValue(double_value=44444.0)),
        KeyValue(
            key="e4",
            value=AnyValue(array_value=ArrayValue(values=[AnyValue(string_value="111111")])),
        ),
        KeyValue(
            key="e5",
            value=AnyValue(array_value=ArrayValue(values=[AnyValue(bool_value=True)])),
        ),
        KeyValue(
            key="e6",
            value=AnyValue(array_value=ArrayValue(values=[AnyValue(int_value=333333)])),
        ),
        KeyValue(
            key="e7",
            value=AnyValue(array_value=ArrayValue(values=[AnyValue(double_value=444444.0)])),
        ),
    ]
    exception_otlp_attributes = [
        KeyValue(key=EXCEPTION_TYPE, value=AnyValue(string_value=exception_type)),
        KeyValue(key=EXCEPTION_MESSAGE, value=AnyValue(string_value=exception_message)),
        KeyValue(key=EXCEPTION_ESCAPED, value=AnyValue(bool_value=True)),
        KeyValue(key=EXCEPTION_STACKTRACE, value=AnyValue(string_value=exception_stacktrace)),
    ]
    otlp_events = [
        otlp.Span.Event(
            name=event_name,
            time_unix_nano=int(event_timestamp.timestamp() * 1e9),
            attributes=event_otlp_attributes,
        ),
        otlp.Span.Event(
            name="exception",
            time_unix_nano=int(exception_timestamp.timestamp() * 1e9),
            attributes=exception_otlp_attributes,
        ),
    ]
    assert list(map(MessageToJson, otlp_span.events)) == list(map(MessageToJson, otlp_events))
    decoded_span = decode_otlp_span(otlp_span)
    assert decoded_span.events == span.events


def test_decode_encode_documents(span):
    content = str(random())
    score = random()
    document_metadata = {
        "m0": "111",
        "m1": True,
        "m2": 333,
        "m3": 444.0,
        "m4": ["1111"],
        "m5": [True],
        "m6": [3333],
        "m7": [4444.0],
    }
    attributes = {
        "retrieval": {
            "documents": [
                {"document": {"id": "d1", "content": content, "score": score}},
                {"document": {"id": "d2"}},
                {"document": {"content": content}},
                {"document": {"score": score}},
                {"document": {"metadata": document_metadata}},
            ]
        }
    }
    span = replace(span, attributes=attributes)
    otlp_span = encode_span_to_otlp(span)
    otlp_attributes = [
        KeyValue(
            key=OPENINFERENCE_SPAN_KIND,
            value=AnyValue(string_value="LLM"),
        ),
        KeyValue(
            key="retrieval.documents.0.document.id",
            value=AnyValue(string_value="d1"),
        ),
        KeyValue(
            key="retrieval.documents.0.document.content",
            value=AnyValue(string_value=content),
        ),
        KeyValue(
            key="retrieval.documents.0.document.score",
            value=AnyValue(double_value=score),
        ),
        KeyValue(
            key="retrieval.documents.1.document.id",
            value=AnyValue(string_value="d2"),
        ),
        KeyValue(
            key="retrieval.documents.2.document.content",
            value=AnyValue(string_value=content),
        ),
        KeyValue(
            key="retrieval.documents.3.document.score",
            value=AnyValue(double_value=score),
        ),
        KeyValue(
            key="retrieval.documents.4.document.metadata",
            value=AnyValue(string_value=json.dumps(document_metadata)),
        ),
    ]
    assert set(map(MessageToJson, otlp_span.attributes)) == set(map(MessageToJson, otlp_attributes))
<<<<<<< HEAD
    decoded_span = decode(otlp_span)
    assert (
        decoded_span.attributes["retrieval"]["documents"]
        == span.attributes["retrieval"]["documents"]
    )
=======
    decoded_span = decode_otlp_span(otlp_span)
    assert decoded_span.attributes[RETRIEVAL_DOCUMENTS] == span.attributes[RETRIEVAL_DOCUMENTS]
>>>>>>> aaf3a4dc


def test_decode_encode_embeddings(span):
    text = str(random())
    vector = list(np.random.rand(3))
    attributes = {
        "embedding": {
            "embeddings": [
                {"embedding": {"vector": vector}},
                {"embedding": {"vector": vector, "text": text}},
                {"embedding": {"text": text}},
            ],
        },
    }
    span = replace(span, attributes=attributes)
    otlp_span = encode_span_to_otlp(span)
    vector_otlp_values = [
        AnyValue(double_value=vector[0]),
        AnyValue(double_value=vector[1]),
        AnyValue(double_value=vector[2]),
    ]
    otlp_attributes = [
        KeyValue(
            key=OPENINFERENCE_SPAN_KIND,
            value=AnyValue(string_value="LLM"),
        ),
        KeyValue(
            key="embedding.embeddings.0.embedding.vector",
            value=AnyValue(array_value=ArrayValue(values=vector_otlp_values)),
        ),
        KeyValue(
            key="embedding.embeddings.1.embedding.vector",
            value=AnyValue(array_value=ArrayValue(values=vector_otlp_values)),
        ),
        KeyValue(
            key="embedding.embeddings.1.embedding.text",
            value=AnyValue(string_value=text),
        ),
        KeyValue(
            key="embedding.embeddings.2.embedding.text",
            value=AnyValue(string_value=text),
        ),
    ]
    assert set(map(MessageToJson, otlp_span.attributes)) == set(map(MessageToJson, otlp_attributes))
<<<<<<< HEAD
    decoded_span = decode(otlp_span)
    assert (
        decoded_span.attributes["embedding"]["embeddings"]
        == span.attributes["embedding"]["embeddings"]
    )
=======
    decoded_span = decode_otlp_span(otlp_span)
    assert decoded_span.attributes[EMBEDDING_EMBEDDINGS] == span.attributes[EMBEDDING_EMBEDDINGS]
>>>>>>> aaf3a4dc


def test_decode_encode_message_tool_calls(span):
    attributes = {
        "llm": {
            "output_messages": [
                {"message": {"role": "user"}},
                {
                    "message": {
                        "role": "assistant",
                        "tool_calls": [
                            {
                                "tool_call": {
                                    "function": {
                                        "name": "multiply",
                                        "arguments": '{\n  "a": 2,\n  "b": 3\n}',
                                    },
                                },
                            },
                        ],
                    },
                },
            ],
        },
    }
    span = replace(span, attributes=attributes)
    otlp_span = encode_span_to_otlp(span)
    otlp_attributes = [
        KeyValue(
            key=OPENINFERENCE_SPAN_KIND,
            value=AnyValue(string_value="LLM"),
        ),
        KeyValue(
            key="llm.output_messages.0.message.role",
            value=AnyValue(string_value="user"),
        ),
        KeyValue(
            key="llm.output_messages.1.message.role",
            value=AnyValue(string_value="assistant"),
        ),
        KeyValue(
            key="llm.output_messages.1.message.tool_calls.0.tool_call.function.name",
            value=AnyValue(string_value="multiply"),
        ),
        KeyValue(
            key="llm.output_messages.1.message.tool_calls.0.tool_call.function.arguments",
            value=AnyValue(string_value='{\n  "a": 2,\n  "b": 3\n}'),
        ),
    ]
    assert set(map(MessageToJson, otlp_span.attributes)) == set(map(MessageToJson, otlp_attributes))
<<<<<<< HEAD
    decoded_span = decode(otlp_span)
    assert (
        decoded_span.attributes["llm"]["output_messages"]
        == span.attributes["llm"]["output_messages"]
    )
=======
    decoded_span = decode_otlp_span(otlp_span)
    assert decoded_span.attributes[LLM_OUTPUT_MESSAGES] == span.attributes[LLM_OUTPUT_MESSAGES]
>>>>>>> aaf3a4dc


def test_decode_encode_llm_prompt_template_variables(span):
    attributes = {
        "llm": {"prompt_template": {"variables": {"context_str": "123", "query_str": "321"}}}
    }
    span = replace(span, attributes=attributes)
    otlp_span = encode_span_to_otlp(span)
    otlp_attributes = [
        KeyValue(
            key=OPENINFERENCE_SPAN_KIND,
            value=AnyValue(string_value="LLM"),
        ),
        KeyValue(
            key="llm.prompt_template.variables",
            value=AnyValue(
                string_value=json.dumps(attributes["llm"]["prompt_template"]["variables"])
            ),
        ),
    ]
    assert set(map(MessageToJson, otlp_span.attributes)) == set(map(MessageToJson, otlp_attributes))
    decoded_span = decode_otlp_span(otlp_span)
    assert (
        decoded_span.attributes["llm"]["prompt_template"]["variables"]
        == span.attributes["llm"]["prompt_template"]["variables"]
    )


def test_decode_encode_tool_parameters(span):
    attributes = {
        "tool": {
            "parameters": {
                "title": "multiply",
                "properties": {
                    "a": {"type": "integer", "title": "A"},
                    "b": {"title": "B", "type": "integer"},
                },
                "required": ["a", "b"],
                "type": "object",
            },
        },
    }
    span = replace(span, attributes=attributes)
    otlp_span = encode_span_to_otlp(span)
    otlp_attributes = [
        KeyValue(
            key=OPENINFERENCE_SPAN_KIND,
            value=AnyValue(string_value="LLM"),
        ),
        KeyValue(
            key="tool.parameters",
            value=AnyValue(string_value=json.dumps(attributes["tool"]["parameters"])),
        ),
    ]
    assert set(map(MessageToJson, otlp_span.attributes)) == set(map(MessageToJson, otlp_attributes))
<<<<<<< HEAD
    decoded_span = decode(otlp_span)
    assert decoded_span.attributes["tool"]["parameters"] == span.attributes["tool"]["parameters"]
=======
    decoded_span = decode_otlp_span(otlp_span)
    assert decoded_span.attributes[TOOL_PARAMETERS] == span.attributes[TOOL_PARAMETERS]


@pytest.mark.parametrize(
    "key_value_pairs,desired",
    [
        ((), {}),
        ((("1", 0),), {"1": 0}),
        ((("1.2", 0),), {"1": {"2": 0}}),
        ((("1.0.2", 0),), {"1": [{"2": 0}]}),
        ((("1.0.2.3", 0),), {"1": [{"2": {"3": 0}}]}),
        ((("1.0.2.0.3", 0),), {"1": [{"2": [{"3": 0}]}]}),
        ((("1.0.2.0.3.4", 0),), {"1": [{"2": [{"3": {"4": 0}}]}]}),
        ((("1.0.2.0.3.0.4", 0),), {"1": [{"2": [{"3": [{"4": 0}]}]}]}),
        ((("1.2", 1), ("1", 0)), {"1": 0, "1.2": 1}),
        ((("1.2.3", 1), ("1", 0)), {"1": 0, "1.2": {"3": 1}}),
        ((("1.2.3", 1), ("1.2", 0)), {"1": {"2": 0, "2.3": 1}}),
        ((("1.2.0.3", 1), ("1", 0)), {"1": 0, "1.2": [{"3": 1}]}),
        ((("1.2.3.4", 1), ("1.2", 0)), {"1": {"2": 0, "2.3": {"4": 1}}}),
        ((("1.0.2.3", 1), ("1.0.2", 0)), {"1": [{"2": 0, "2.3": 1}]}),
        ((("1.2.0.3.4", 1), ("1", 0)), {"1": 0, "1.2": [{"3": {"4": 1}}]}),
        ((("1.2.3.0.4", 1), ("1.2", 0)), {"1": {"2": 0, "2.3": [{"4": 1}]}}),
        ((("1.0.2.3.4", 1), ("1.0.2", 0)), {"1": [{"2": 0, "2.3": {"4": 1}}]}),
        ((("1.0.2.3.4", 1), ("1.0.2.3", 0)), {"1": [{"2": {"3": 0, "3.4": 1}}]}),
        ((("1.2.0.3.0.4", 1), ("1", 0)), {"1": 0, "1.2": [{"3": [{"4": 1}]}]}),
        ((("1.2.3.0.4.5", 1), ("1.2", 0)), {"1": {"2": 0, "2.3": [{"4": {"5": 1}}]}}),
        ((("1.0.2.3.0.4", 1), ("1.0.2", 0)), {"1": [{"2": 0, "2.3": [{"4": 1}]}]}),
        ((("1.0.2.3.4.5", 1), ("1.0.2.3", 0)), {"1": [{"2": {"3": 0, "3.4": {"5": 1}}}]}),
        ((("1.0.2.0.3.4", 1), ("1.0.2.0.3", 0)), {"1": [{"2": [{"3": 0, "3.4": 1}]}]}),
        ((("1.2.0.3.0.4.5", 1), ("1", 0)), {"1": 0, "1.2": [{"3": [{"4": {"5": 1}}]}]}),
        ((("1.2.3.0.4.0.5", 1), ("1.2", 0)), {"1": {"2": 0, "2.3": [{"4": [{"5": 1}]}]}}),
        ((("1.0.2.3.0.4.5", 1), ("1.0.2", 0)), {"1": [{"2": 0, "2.3": [{"4": {"5": 1}}]}]}),
        ((("1.0.2.3.4.0.5", 1), ("1.0.2.3", 0)), {"1": [{"2": {"3": 0, "3.4": [{"5": 1}]}}]}),
        ((("1.0.2.0.3.4.5", 1), ("1.0.2.0.3", 0)), {"1": [{"2": [{"3": 0, "3.4": {"5": 1}}]}]}),
        ((("1.0.2.0.3.4.5", 1), ("1.0.2.0.3.4", 0)), {"1": [{"2": [{"3": {"4": 0, "4.5": 1}}]}]}),
        (
            (("1.0.2.3.4.5.6", 2), ("1.0.2.3.4", 1), ("1.0.2", 0)),
            {"1": [{"2": 0, "2.3": {"4": 1, "4.5": {"6": 2}}}]},
        ),
        (
            (("0.0.0.0.0", 4), ("0.0.0.0", 3), ("0.0.0", 2), ("0.0", 1), ("0", 0)),
            {"0": 0, "0.0": 1, "0.0.0": 2, "0.0.0.0": 3, "0.0.0.0.0": 4},
        ),
        (
            (("a.9999999.c", 2), ("a.9999999.b", 1), ("a.99999.b", 0)),
            {"a": [{"b": 0}, {"b": 1, "c": 2}]},
        ),
        ((("a", 0), ("c", 2), ("b", 1), ("d", 3)), {"a": 0, "b": 1, "c": 2, "d": 3}),
        (
            (("a.b.c", 0), ("a.e", 2), ("a.b.d", 1), ("f", 3)),
            {"a": {"b": {"c": 0, "d": 1}, "e": 2}, "f": 3},
        ),
        (
            (("a.1.d", 3), ("a.0.d", 2), ("a.0.c", 1), ("a.b", 0)),
            {"a.b": 0, "a": [{"c": 1, "d": 2}, {"d": 3}]},
        ),
        (
            (("a.0.d", 3), ("a.0.c", 2), ("a.b", 1), ("a", 0)),
            {"a": 0, "a.b": 1, "a.0": {"c": 2, "d": 3}},
        ),
        (
            (("a.0.1.d", 3), ("a.0.0.c", 2), ("a", 1), ("a.b", 0)),
            {"a.b": 0, "a": 1, "a.0": [{"c": 2}, {"d": 3}]},
        ),
        (
            (("a.1.0.e", 3), ("a.0.0.d", 2), ("a.0.0.c", 1), ("a.b", 0)),
            {"a.b": 0, "a": [{"0": {"c": 1, "d": 2}}, {"0": {"e": 3}}]},
        ),
        (
            (("a.b.1.e.0.f", 2), ("a.b.0.c", 0), ("a.b.0.d.e.0.f", 1)),
            {"a": {"b": [{"c": 0, "d": {"e": [{"f": 1}]}}, {"e": [{"f": 2}]}]}},
        ),
    ],
)
def test_unflatten(key_value_pairs, desired):
    actual = dict(_unflatten(key_value_pairs))
    assert actual == desired
    actual = dict(_unflatten(reversed(key_value_pairs)))
    assert actual == desired


@pytest.mark.parametrize("key_value_pairs,desired", [((("1.0.2", 0),), {"1": [{"2": 0}]})])
def test_unflatten_separator(key_value_pairs, desired):
    separator = str(random())
    key_value_pairs = ((key.replace(".", separator), value) for key, value in key_value_pairs)
    actual = dict(_unflatten(key_value_pairs, separator))
    assert actual == desired
>>>>>>> aaf3a4dc


@pytest.fixture
def span() -> Span:
    trace_id = "f096b681-b8d4-44eb-bc4a-1db0b5a8d556"
    span_id = "828ae989-67b6-45a1-9c2f-d58f0e7977a4"
    parent_id = "7cb52fbe-d459-4b59-88f2-21003e25a7bf"
    start_time = datetime(2021, 12, 1, 0, 0, 10, tzinfo=timezone.utc)
    end_time = datetime(2021, 12, 31, 0, 0, 0, 10, tzinfo=timezone.utc)
    return Span(
        name="test_span",
        context=SpanContext(trace_id=trace_id, span_id=span_id),
        parent_id=parent_id,
        span_kind=SpanKind.LLM,
        start_time=start_time,
        end_time=end_time,
        attributes={"openinference": {"span": {"kind": "LLM"}}},
        status_code=SpanStatusCode.ERROR,
        status_message="xyz",
        events=[],
        conversation=None,
    )<|MERGE_RESOLUTION|>--- conflicted
+++ resolved
@@ -11,17 +11,12 @@
     SpanAttributes,
 )
 from opentelemetry.proto.common.v1.common_pb2 import AnyValue, ArrayValue, KeyValue
-<<<<<<< HEAD
-from phoenix.trace.otel import _decode_identifier, _encode_identifier, decode, encode
-=======
 from phoenix.trace.otel import (
     _decode_identifier,
     _encode_identifier,
-    _unflatten,
     decode_otlp_span,
     encode_span_to_otlp,
 )
->>>>>>> aaf3a4dc
 from phoenix.trace.schemas import (
     EXCEPTION_ESCAPED,
     EXCEPTION_MESSAGE,
@@ -92,17 +87,13 @@
 
 @pytest.mark.parametrize("span_kind", list(SpanKind))
 def test_decode_encode_span_kind(span, span_kind):
-<<<<<<< HEAD
+    span = replace(span, span_kind=span_kind)
     span = replace(
         span,
         span_kind=span_kind,
         attributes={"openinference": {"span": {"kind": span_kind.value}}},
     )
-    otlp_span = encode(span)
-=======
-    span = replace(span, span_kind=span_kind)
-    otlp_span = encode_span_to_otlp(span)
->>>>>>> aaf3a4dc
+    otlp_span = encode_span_to_otlp(span)
     assert MessageToJson(
         KeyValue(
             key=OPENINFERENCE_SPAN_KIND,
@@ -151,13 +142,8 @@
     ],
 )
 def test_decode_encode_attributes(span, attributes, otlp_key_value):
-<<<<<<< HEAD
     span = replace(span, attributes={**span.attributes, **attributes})
-    otlp_span = encode(span)
-=======
-    span = replace(span, attributes=attributes)
-    otlp_span = encode_span_to_otlp(span)
->>>>>>> aaf3a4dc
+    otlp_span = encode_span_to_otlp(span)
     assert MessageToJson(otlp_key_value) in set(map(MessageToJson, otlp_span.attributes))
     decoded_span = decode_otlp_span(otlp_span)
     assert decoded_span.attributes == span.attributes
@@ -301,16 +287,11 @@
         ),
     ]
     assert set(map(MessageToJson, otlp_span.attributes)) == set(map(MessageToJson, otlp_attributes))
-<<<<<<< HEAD
-    decoded_span = decode(otlp_span)
+    decoded_span = decode_otlp_span(otlp_span)
     assert (
         decoded_span.attributes["retrieval"]["documents"]
         == span.attributes["retrieval"]["documents"]
     )
-=======
-    decoded_span = decode_otlp_span(otlp_span)
-    assert decoded_span.attributes[RETRIEVAL_DOCUMENTS] == span.attributes[RETRIEVAL_DOCUMENTS]
->>>>>>> aaf3a4dc
 
 
 def test_decode_encode_embeddings(span):
@@ -355,16 +336,11 @@
         ),
     ]
     assert set(map(MessageToJson, otlp_span.attributes)) == set(map(MessageToJson, otlp_attributes))
-<<<<<<< HEAD
-    decoded_span = decode(otlp_span)
+    decoded_span = decode_otlp_span(otlp_span)
     assert (
         decoded_span.attributes["embedding"]["embeddings"]
         == span.attributes["embedding"]["embeddings"]
     )
-=======
-    decoded_span = decode_otlp_span(otlp_span)
-    assert decoded_span.attributes[EMBEDDING_EMBEDDINGS] == span.attributes[EMBEDDING_EMBEDDINGS]
->>>>>>> aaf3a4dc
 
 
 def test_decode_encode_message_tool_calls(span):
@@ -415,16 +391,11 @@
         ),
     ]
     assert set(map(MessageToJson, otlp_span.attributes)) == set(map(MessageToJson, otlp_attributes))
-<<<<<<< HEAD
-    decoded_span = decode(otlp_span)
+    decoded_span = decode_otlp_span(otlp_span)
     assert (
         decoded_span.attributes["llm"]["output_messages"]
         == span.attributes["llm"]["output_messages"]
     )
-=======
-    decoded_span = decode_otlp_span(otlp_span)
-    assert decoded_span.attributes[LLM_OUTPUT_MESSAGES] == span.attributes[LLM_OUTPUT_MESSAGES]
->>>>>>> aaf3a4dc
 
 
 def test_decode_encode_llm_prompt_template_variables(span):
@@ -480,99 +451,8 @@
         ),
     ]
     assert set(map(MessageToJson, otlp_span.attributes)) == set(map(MessageToJson, otlp_attributes))
-<<<<<<< HEAD
-    decoded_span = decode(otlp_span)
+    decoded_span = decode_otlp_span(otlp_span)
     assert decoded_span.attributes["tool"]["parameters"] == span.attributes["tool"]["parameters"]
-=======
-    decoded_span = decode_otlp_span(otlp_span)
-    assert decoded_span.attributes[TOOL_PARAMETERS] == span.attributes[TOOL_PARAMETERS]
-
-
-@pytest.mark.parametrize(
-    "key_value_pairs,desired",
-    [
-        ((), {}),
-        ((("1", 0),), {"1": 0}),
-        ((("1.2", 0),), {"1": {"2": 0}}),
-        ((("1.0.2", 0),), {"1": [{"2": 0}]}),
-        ((("1.0.2.3", 0),), {"1": [{"2": {"3": 0}}]}),
-        ((("1.0.2.0.3", 0),), {"1": [{"2": [{"3": 0}]}]}),
-        ((("1.0.2.0.3.4", 0),), {"1": [{"2": [{"3": {"4": 0}}]}]}),
-        ((("1.0.2.0.3.0.4", 0),), {"1": [{"2": [{"3": [{"4": 0}]}]}]}),
-        ((("1.2", 1), ("1", 0)), {"1": 0, "1.2": 1}),
-        ((("1.2.3", 1), ("1", 0)), {"1": 0, "1.2": {"3": 1}}),
-        ((("1.2.3", 1), ("1.2", 0)), {"1": {"2": 0, "2.3": 1}}),
-        ((("1.2.0.3", 1), ("1", 0)), {"1": 0, "1.2": [{"3": 1}]}),
-        ((("1.2.3.4", 1), ("1.2", 0)), {"1": {"2": 0, "2.3": {"4": 1}}}),
-        ((("1.0.2.3", 1), ("1.0.2", 0)), {"1": [{"2": 0, "2.3": 1}]}),
-        ((("1.2.0.3.4", 1), ("1", 0)), {"1": 0, "1.2": [{"3": {"4": 1}}]}),
-        ((("1.2.3.0.4", 1), ("1.2", 0)), {"1": {"2": 0, "2.3": [{"4": 1}]}}),
-        ((("1.0.2.3.4", 1), ("1.0.2", 0)), {"1": [{"2": 0, "2.3": {"4": 1}}]}),
-        ((("1.0.2.3.4", 1), ("1.0.2.3", 0)), {"1": [{"2": {"3": 0, "3.4": 1}}]}),
-        ((("1.2.0.3.0.4", 1), ("1", 0)), {"1": 0, "1.2": [{"3": [{"4": 1}]}]}),
-        ((("1.2.3.0.4.5", 1), ("1.2", 0)), {"1": {"2": 0, "2.3": [{"4": {"5": 1}}]}}),
-        ((("1.0.2.3.0.4", 1), ("1.0.2", 0)), {"1": [{"2": 0, "2.3": [{"4": 1}]}]}),
-        ((("1.0.2.3.4.5", 1), ("1.0.2.3", 0)), {"1": [{"2": {"3": 0, "3.4": {"5": 1}}}]}),
-        ((("1.0.2.0.3.4", 1), ("1.0.2.0.3", 0)), {"1": [{"2": [{"3": 0, "3.4": 1}]}]}),
-        ((("1.2.0.3.0.4.5", 1), ("1", 0)), {"1": 0, "1.2": [{"3": [{"4": {"5": 1}}]}]}),
-        ((("1.2.3.0.4.0.5", 1), ("1.2", 0)), {"1": {"2": 0, "2.3": [{"4": [{"5": 1}]}]}}),
-        ((("1.0.2.3.0.4.5", 1), ("1.0.2", 0)), {"1": [{"2": 0, "2.3": [{"4": {"5": 1}}]}]}),
-        ((("1.0.2.3.4.0.5", 1), ("1.0.2.3", 0)), {"1": [{"2": {"3": 0, "3.4": [{"5": 1}]}}]}),
-        ((("1.0.2.0.3.4.5", 1), ("1.0.2.0.3", 0)), {"1": [{"2": [{"3": 0, "3.4": {"5": 1}}]}]}),
-        ((("1.0.2.0.3.4.5", 1), ("1.0.2.0.3.4", 0)), {"1": [{"2": [{"3": {"4": 0, "4.5": 1}}]}]}),
-        (
-            (("1.0.2.3.4.5.6", 2), ("1.0.2.3.4", 1), ("1.0.2", 0)),
-            {"1": [{"2": 0, "2.3": {"4": 1, "4.5": {"6": 2}}}]},
-        ),
-        (
-            (("0.0.0.0.0", 4), ("0.0.0.0", 3), ("0.0.0", 2), ("0.0", 1), ("0", 0)),
-            {"0": 0, "0.0": 1, "0.0.0": 2, "0.0.0.0": 3, "0.0.0.0.0": 4},
-        ),
-        (
-            (("a.9999999.c", 2), ("a.9999999.b", 1), ("a.99999.b", 0)),
-            {"a": [{"b": 0}, {"b": 1, "c": 2}]},
-        ),
-        ((("a", 0), ("c", 2), ("b", 1), ("d", 3)), {"a": 0, "b": 1, "c": 2, "d": 3}),
-        (
-            (("a.b.c", 0), ("a.e", 2), ("a.b.d", 1), ("f", 3)),
-            {"a": {"b": {"c": 0, "d": 1}, "e": 2}, "f": 3},
-        ),
-        (
-            (("a.1.d", 3), ("a.0.d", 2), ("a.0.c", 1), ("a.b", 0)),
-            {"a.b": 0, "a": [{"c": 1, "d": 2}, {"d": 3}]},
-        ),
-        (
-            (("a.0.d", 3), ("a.0.c", 2), ("a.b", 1), ("a", 0)),
-            {"a": 0, "a.b": 1, "a.0": {"c": 2, "d": 3}},
-        ),
-        (
-            (("a.0.1.d", 3), ("a.0.0.c", 2), ("a", 1), ("a.b", 0)),
-            {"a.b": 0, "a": 1, "a.0": [{"c": 2}, {"d": 3}]},
-        ),
-        (
-            (("a.1.0.e", 3), ("a.0.0.d", 2), ("a.0.0.c", 1), ("a.b", 0)),
-            {"a.b": 0, "a": [{"0": {"c": 1, "d": 2}}, {"0": {"e": 3}}]},
-        ),
-        (
-            (("a.b.1.e.0.f", 2), ("a.b.0.c", 0), ("a.b.0.d.e.0.f", 1)),
-            {"a": {"b": [{"c": 0, "d": {"e": [{"f": 1}]}}, {"e": [{"f": 2}]}]}},
-        ),
-    ],
-)
-def test_unflatten(key_value_pairs, desired):
-    actual = dict(_unflatten(key_value_pairs))
-    assert actual == desired
-    actual = dict(_unflatten(reversed(key_value_pairs)))
-    assert actual == desired
-
-
-@pytest.mark.parametrize("key_value_pairs,desired", [((("1.0.2", 0),), {"1": [{"2": 0}]})])
-def test_unflatten_separator(key_value_pairs, desired):
-    separator = str(random())
-    key_value_pairs = ((key.replace(".", separator), value) for key, value in key_value_pairs)
-    actual = dict(_unflatten(key_value_pairs, separator))
-    assert actual == desired
->>>>>>> aaf3a4dc
 
 
 @pytest.fixture
