import { Suspense, useCallback, useMemo, useState } from "react";
import {
  ConnectionHandler,
  graphql,
  useFragment,
  useLazyLoadQuery,
  useMutation,
} from "react-relay";
import { css } from "@emotion/react";

import {
  Alert,
  Button,
  type ButtonProps,
  ColorSwatch,
  DebouncedSearch,
  Dialog,
  DialogTrigger,
  Flex,
  Heading,
  Icon,
  Icons,
  LinkButton,
  ListBox,
  ListBoxItem,
  Loading,
  Popover,
  PopoverArrow,
  type Selection,
  View,
} from "@phoenix/components";
import {
  useDatasetLabelMutations,
  UseDatasetLabelMutationsParams,
} from "@phoenix/components/dataset/useDatasetLabelMutations";
import { NewLabelForm } from "@phoenix/components/label";
import { useNotifyError } from "@phoenix/contexts";
import { isStringArray } from "@phoenix/typeUtils";
import { getErrorMessagesFromRelayMutationError } from "@phoenix/utils/errorUtils";

import { DatasetLabelConfigButton_allLabels$key } from "./__generated__/DatasetLabelConfigButton_allLabels.graphql";
import { DatasetLabelConfigButton_datasetLabels$key } from "./__generated__/DatasetLabelConfigButton_datasetLabels.graphql";
import { DatasetLabelConfigButtonQuery } from "./__generated__/DatasetLabelConfigButtonQuery.graphql";
import { DatasetLabelConfigButtonSetLabelsMutation } from "./__generated__/DatasetLabelConfigButtonSetLabelsMutation.graphql";

type DatasetLabelConfigButtonProps = {
  datasetId: string;
  variant?: ButtonProps["variant"];
};

export function DatasetLabelConfigButton(props: DatasetLabelConfigButtonProps) {
  const { datasetId, variant = "default" } = props;

  return (
    <DialogTrigger>
      <Button
        variant={variant}
        size="S"
        leadingVisual={<Icon svg={<Icons.PriceTagsOutline />} />}
        aria-label="Configure dataset labels"
      >
        Label
      </Button>
      <Popover
        placement="bottom start"
        shouldCloseOnInteractOutside={() => true}
<<<<<<< HEAD
        css={css`
          min-width: 400px;
          max-width: 500px;
        `}
=======
>>>>>>> cccc40a2
      >
        <PopoverArrow />
        <Dialog>
          <Suspense fallback={<Loading />}>
            <DatasetLabelSelectionContent datasetId={datasetId} />
          </Suspense>
        </Dialog>
      </Popover>
    </DialogTrigger>
  );
}

export function DatasetLabelSelectionContent(props: { datasetId: string }) {
  const { datasetId } = props;
  const query = useLazyLoadQuery<DatasetLabelConfigButtonQuery>(
    graphql`
      query DatasetLabelConfigButtonQuery($datasetId: ID!) {
        ...DatasetLabelConfigButton_allLabels
        dataset: node(id: $datasetId) {
          ... on Dataset {
            ...DatasetLabelConfigButton_datasetLabels
          }
        }
      }
    `,
    { datasetId }
  );

  return <DatasetLabelList query={query} dataset={query.dataset} {...props} />;
}

function DatasetLabelList({
  query,
  dataset,
}: {
  dataset: DatasetLabelConfigButton_datasetLabels$key;
  query: DatasetLabelConfigButton_allLabels$key;
}) {
  const [mode, setMode] = useState<"apply" | "create">("apply");
  const notifyError = useNotifyError();
  const datasetData = useFragment<DatasetLabelConfigButton_datasetLabels$key>(
    graphql`
      fragment DatasetLabelConfigButton_datasetLabels on Dataset {
        id
        labels {
          id
        }
      }
    `,
    dataset
  );
  const labelData = useFragment<DatasetLabelConfigButton_allLabels$key>(
    graphql`
      fragment DatasetLabelConfigButton_allLabels on Query
      @argumentDefinitions(first: { type: "Int", defaultValue: 100 }) {
        datasetLabels(first: $first)
          @connection(key: "DatasetLabelConfigButtonAllLabels_datasetLabels") {
          edges {
            node {
              id
              name
              color
            }
          }
        }
      }
    `,
    query
  );

  const selectedLabelIds = useMemo(
    () => datasetData?.labels?.map((label) => label.id) || [],
    [datasetData?.labels]
  );
  const [search, setSearch] = useState("");
  // Derive selected state directly from Relay data - no need for separate state
  const selected = useMemo(() => new Set(selectedLabelIds), [selectedLabelIds]);

  const [setDatasetLabels] =
    useMutation<DatasetLabelConfigButtonSetLabelsMutation>(graphql`
      mutation DatasetLabelConfigButtonSetLabelsMutation(
        $datasetId: ID!
        $datasetLabelIds: [ID!]!
      ) {
        setDatasetLabels(
          input: { datasetId: $datasetId, datasetLabelIds: $datasetLabelIds }
        ) {
          dataset {
            id
            labels {
              id
              name
              color
            }
          }
        }
      }
    `);

  const labels = labelData.datasetLabels.edges
    .map((edge) => edge.node)
    .filter((label) => {
      return label.name.toLowerCase().includes(search.toLowerCase());
    });

  const onSelectionChange = (selection: Selection) => {
    if (selection === "all") {
      return;
    }
    const datasetLabelIds = [...selection];
    if (!isStringArray(datasetLabelIds)) {
      return;
    }
    setDatasetLabels({
      variables: {
        datasetId: datasetData.id,
        datasetLabelIds,
      },
      onError: (error) => {
        const formattedError = getErrorMessagesFromRelayMutationError(error);
        notifyError({
          title: "Failed to save label changes",
          message: formattedError?.[0] ?? error.message,
        });
      },
    });
  };

  return (
    <>
      <View
        padding="size-100"
        paddingTop="size-50"
        borderBottomWidth="thin"
        borderColor="dark"
        minWidth={300}
        maxWidth={300}
      >
        <Flex direction="column" gap="size-50">
          <Flex
            direction="row"
            justifyContent="space-between"
            alignItems="center"
          >
            <Flex direction="row" gap="size-100" alignItems="center">
              {mode === "create" && (
                <Button
                  variant="quiet"
                  size="S"
                  leadingVisual={<Icon svg={<Icons.ChevronLeft />} />}
                  onPress={() => setMode("apply")}
                />
              )}
              <Heading level={4} weight="heavy">
                {mode === "create"
                  ? "Create New Label for this dataset"
                  : "Assign labels to this dataset"}
              </Heading>
            </Flex>
            {mode === "apply" && (
              <Button
                variant="quiet"
                size="S"
                leadingVisual={<Icon svg={<Icons.PlusOutline />} />}
                onPress={() => setMode("create")}
              />
            )}
          </Flex>
          {mode === "apply" && (
            <DebouncedSearch
              autoFocus
              aria-label="Search labels"
              placeholder="Search labels..."
              onChange={setSearch}
            />
          )}
        </Flex>
      </View>
      {mode === "apply" && (
        <>
          <ListBox
            aria-label="labels"
            items={labels}
            selectionMode="multiple"
            selectedKeys={selected}
            onSelectionChange={onSelectionChange}
            css={css`
<<<<<<< HEAD
              min-height: 300px;
              max-height: 300px;
=======
              height: 300px;
>>>>>>> cccc40a2
            `}
            renderEmptyState={() => "No labels found"}
          >
            {(item) => <DatasetLabelListBoxItem key={item.id} item={item} />}
          </ListBox>
          <View padding="size-100" borderTopColor="dark" borderTopWidth="thin">
            <LinkButton variant="quiet" size="S" to="/settings/datasets">
              Edit Labels
            </LinkButton>
          </View>
        </>
      )}
      {mode === "create" && (
        <CreateNewDatasetLabel
          onCompleted={() => setMode("apply")}
          updateConnectionIds={[
            ConnectionHandler.getConnectionID(
              "client:root",
              "DatasetLabelConfigButtonAllLabels_datasetLabels"
            ),
          ]}
          datasetId={datasetData.id}
        />
      )}
    </>
  );
}

function DatasetLabelListBoxItem({
  item,
}: {
  item: { id: string; name: string; color: string };
}) {
  return (
    <ListBoxItem key={item.id} id={item.id}>
      {({ isSelected }) => (
        <Flex direction="row" justifyContent="space-between">
          <Flex direction="row" gap="size-100" alignItems="center">
            <ColorSwatch color={item.color} size="M" shape="circle" />
            {item.name}
          </Flex>
          {isSelected ? <Icon svg={<Icons.CheckmarkOutline />} /> : null}
        </Flex>
      )}
    </ListBoxItem>
  );
}

type CreateNewDatasetLabelProps = UseDatasetLabelMutationsParams & {
  onCompleted: () => void;
};

function CreateNewDatasetLabel({
  updateConnectionIds,
  datasetId,
  onCompleted,
}: CreateNewDatasetLabelProps) {
  const { addLabelMutation, isSubmitting, error } = useDatasetLabelMutations({
    updateConnectionIds,
    datasetId,
  });

  const onSubmit = useCallback(
    (label: Parameters<typeof addLabelMutation>[0]) => {
      addLabelMutation(label, onCompleted);
    },
    [addLabelMutation, onCompleted]
  );

  return (
    <>
      {!!error && (
        <Alert banner variant="danger">
          {error}
        </Alert>
      )}
      <NewLabelForm onSubmit={onSubmit} isSubmitting={isSubmitting} />
    </>
  );
}<|MERGE_RESOLUTION|>--- conflicted
+++ resolved
@@ -64,13 +64,6 @@
       <Popover
         placement="bottom start"
         shouldCloseOnInteractOutside={() => true}
-<<<<<<< HEAD
-        css={css`
-          min-width: 400px;
-          max-width: 500px;
-        `}
-=======
->>>>>>> cccc40a2
       >
         <PopoverArrow />
         <Dialog>
@@ -258,12 +251,7 @@
             selectedKeys={selected}
             onSelectionChange={onSelectionChange}
             css={css`
-<<<<<<< HEAD
-              min-height: 300px;
-              max-height: 300px;
-=======
               height: 300px;
->>>>>>> cccc40a2
             `}
             renderEmptyState={() => "No labels found"}
           >
