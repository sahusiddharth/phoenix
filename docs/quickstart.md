---
description: Get started with Phoenix in three easy steps
---

# 🚀 Quickstart

Follow along in your local Jupyter environment or in the Colab linked below to take your first flight with Phoenix.

TODO: Add Colab link

## Install and Import Phoenix

In your Jupyter or Colab environment, run

```
pip install arize-phoenix
```

to install Phoenix and its dependencies. Once installed, import Phoenix inside of your notebook with

```python
import phoenix as px
```

## Launch Phoenix with Example Datasets

Run the following to download an example dataset and launch the app.

```python
datasets = px.load_datasets("sentiment_classification_language_drift")
<<<<<<< HEAD
session = px.launch_app(datasets["primary"], datasets["reference"])
=======
session = px.launch_app(datasets.primary, datasets.reference)
>>>>>>> 71d146c8
session
```

Follow the instructions in the cell output to launch the Phoenix UI in either your notebook or a new browser tab.

## Find the Root Cause of Your Model's Performance Issue

This example contains inference data on both training and production examples from a model that classifies the sentiment of product reviews as positive, negative, or neutral. You've noticed a dip in your model's performance in production that you want to investigate.

1. Navigate to the "Embeddings" tab and click on "text\_embedding".
2. The graph at the top of the page measures drift over time. Click on a period of high drift and examine the point cloud below.
3. Click on the first cluster in the panel on the left. This cluster consists almost entirely of production data, meaning that your model is seeing data in production the likes of which it never saw during training.
4. Use the panel on the bottom to examine the data points in this cluster and ponder the question below.

<details>

<summary>Question: What's gone wrong with your model in production?</summary>

**Answer:** Your model was fine-tuned on examples of labeled product reviews in English. In production, however, your model is encountering product reviews in Spanish whose sentiment it cannot correctly predict.

</details>
<|MERGE_RESOLUTION|>--- conflicted
+++ resolved
@@ -28,11 +28,7 @@
 
 ```python
 datasets = px.load_datasets("sentiment_classification_language_drift")
-<<<<<<< HEAD
 session = px.launch_app(datasets["primary"], datasets["reference"])
-=======
-session = px.launch_app(datasets.primary, datasets.reference)
->>>>>>> 71d146c8
 session
 ```
 
@@ -42,7 +38,7 @@
 
 This example contains inference data on both training and production examples from a model that classifies the sentiment of product reviews as positive, negative, or neutral. You've noticed a dip in your model's performance in production that you want to investigate.
 
-1. Navigate to the "Embeddings" tab and click on "text\_embedding".
+1. Navigate to the "Embeddings" tab and click on "text_embedding".
 2. The graph at the top of the page measures drift over time. Click on a period of high drift and examine the point cloud below.
 3. Click on the first cluster in the panel on the left. This cluster consists almost entirely of production data, meaning that your model is seeing data in production the likes of which it never saw during training.
 4. Use the panel on the bottom to examine the data points in this cluster and ponder the question below.
@@ -53,4 +49,4 @@
 
 **Answer:** Your model was fine-tuned on examples of labeled product reviews in English. In production, however, your model is encountering product reviews in Spanish whose sentiment it cannot correctly predict.
 
-</details>
+</details>