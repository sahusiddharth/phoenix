--- conflicted
+++ resolved
@@ -1,8 +1,4 @@
-<<<<<<< HEAD
-from typing import Optional
-=======
 from typing import Any, Optional
->>>>>>> cccc40a2
 
 import strawberry
 from fastapi import Request
@@ -93,10 +89,7 @@
         prompt = models.Prompt(
             name=name,
             description=input.description,
-<<<<<<< HEAD
-=======
             metadata_=input.metadata or {},
->>>>>>> cccc40a2
             prompt_versions=[prompt_version],
         )
         async with info.context.db() as session:
