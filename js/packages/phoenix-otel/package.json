--- conflicted
+++ resolved
@@ -1,10 +1,6 @@
 {
   "name": "@arizeai/phoenix-otel",
-<<<<<<< HEAD
-  "version": "0.2.1",
-=======
   "version": "0.3.0",
->>>>>>> cccc40a2
   "description": "Otel registration and convenience methods",
   "main": "dist/src/index.js",
   "module": "dist/esm/index.js",
