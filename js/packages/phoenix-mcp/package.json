--- conflicted
+++ resolved
@@ -1,10 +1,6 @@
 {
   "name": "@arizeai/phoenix-mcp",
-<<<<<<< HEAD
-  "version": "2.2.21",
-=======
   "version": "2.2.22",
->>>>>>> cccc40a2
   "description": "A MCP server for Arize Phoenix",
   "bin": {
     "@arizeai/phoenix-mcp": "./build/index.js"
